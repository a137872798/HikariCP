/*
 * Copyright (C) 2013,2014 Brett Wooldridge
 *
 * Licensed under the Apache License, Version 2.0 (the "License");
 * you may not use this file except in compliance with the License.
 * You may obtain a copy of the License at
 *
 * http://www.apache.org/licenses/LICENSE-2.0
 *
 * Unless required by applicable law or agreed to in writing, software
 * distributed under the License is distributed on an "AS IS" BASIS,
 * WITHOUT WARRANTIES OR CONDITIONS OF ANY KIND, either express or implied.
 * See the License for the specific language governing permissions and
 * limitations under the License.
 */

package com.zaxxer.hikari.pool;

import com.codahale.metrics.MetricRegistry;
import com.codahale.metrics.health.HealthCheckRegistry;
import com.zaxxer.hikari.HikariConfig;
import com.zaxxer.hikari.HikariPoolMXBean;
import com.zaxxer.hikari.metrics.MetricsTrackerFactory;
import com.zaxxer.hikari.metrics.PoolStats;
import com.zaxxer.hikari.metrics.dropwizard.CodahaleHealthChecker;
import com.zaxxer.hikari.metrics.dropwizard.CodahaleMetricsTrackerFactory;
import com.zaxxer.hikari.metrics.micrometer.MicrometerMetricsTrackerFactory;
import com.zaxxer.hikari.util.ConcurrentBag;
import com.zaxxer.hikari.util.ConcurrentBag.IBagStateListener;
import com.zaxxer.hikari.util.SuspendResumeLock;
import com.zaxxer.hikari.util.UtilityElf.DefaultThreadFactory;
import io.micrometer.core.instrument.MeterRegistry;
import org.slf4j.Logger;
import org.slf4j.LoggerFactory;

import java.sql.Connection;
import java.sql.SQLException;
import java.sql.SQLTransientConnectionException;
import java.util.Collection;
import java.util.List;
import java.util.Optional;
import java.util.concurrent.Callable;
import java.util.concurrent.ExecutorService;
import java.util.concurrent.LinkedBlockingQueue;
import java.util.concurrent.ScheduledExecutorService;
import java.util.concurrent.ScheduledFuture;
import java.util.concurrent.ScheduledThreadPoolExecutor;
import java.util.concurrent.ThreadFactory;
import java.util.concurrent.ThreadLocalRandom;
import java.util.concurrent.ThreadPoolExecutor;

import static com.zaxxer.hikari.util.ClockSource.currentTime;
import static com.zaxxer.hikari.util.ClockSource.elapsedDisplayString;
import static com.zaxxer.hikari.util.ClockSource.elapsedMillis;
import static com.zaxxer.hikari.util.ClockSource.plusMillis;
import static com.zaxxer.hikari.util.ConcurrentBag.IConcurrentBagEntry.STATE_IN_USE;
import static com.zaxxer.hikari.util.ConcurrentBag.IConcurrentBagEntry.STATE_NOT_IN_USE;
import static com.zaxxer.hikari.util.UtilityElf.createThreadPoolExecutor;
import static com.zaxxer.hikari.util.UtilityElf.quietlySleep;
import static com.zaxxer.hikari.util.UtilityElf.safeIsAssignableFrom;
import static java.util.Collections.unmodifiableCollection;
import static java.util.concurrent.TimeUnit.MILLISECONDS;
import static java.util.concurrent.TimeUnit.SECONDS;

/**
 * This is the primary connection pool class that provides the basic
 * pooling behavior for HikariCP.
 *
 * 核心类   poolBase 具备创建连接 以及生成对应 poolEntry 还有加工connection 的能力
 * 该对象实现了 stateListener 会在 concurrentBag 发生变化时 触发函数
 * @author Brett Wooldridge
 */
public final class HikariPool extends PoolBase implements HikariPoolMXBean, IBagStateListener
{
   private final Logger logger = LoggerFactory.getLogger(HikariPool.class);

   // 线程池状态
   public static final int POOL_NORMAL = 0;
   public static final int POOL_SUSPENDED = 1;
   public static final int POOL_SHUTDOWN = 2;

   public volatile int poolState;

   // 2个测试相关的先不看
   private final long aliveBypassWindowMs = Long.getLong("com.zaxxer.hikari.aliveBypassWindowMs", MILLISECONDS.toMillis(500));
   private final long housekeepingPeriodMs = Long.getLong("com.zaxxer.hikari.housekeeping.periodMs", SECONDS.toMillis(30));

   // 连接被 驱逐/关闭 的错误信息提示
   private static final String EVICTED_CONNECTION_MESSAGE = "(connection was evicted)";
   private static final String DEAD_CONNECTION_MESSAGE = "(connection is dead)";

<<<<<<< HEAD
   // Creator 封装了创建 poolEntry 的能力
=======
   /**
    * 默认的创建连接对象
    */
>>>>>>> 4de33f5d
   private final PoolEntryCreator poolEntryCreator = new PoolEntryCreator(null /*logging prefix*/);
   /**
    * 针对添加该连接就达到要求的情况下调用的 创建连接对象  实际上逻辑一样只是传入了一个日志前缀
    */
   private final PoolEntryCreator postFillPoolEntryCreator = new PoolEntryCreator("After adding ");
   /**
    * 存放增加连接的队列
    */
   private final Collection<Runnable> addConnectionQueue;

   // 为什么增加/关闭连接 需要额外的线程池
   private final ThreadPoolExecutor addConnectionExecutor;
   private final ThreadPoolExecutor closeConnectionExecutor;

   /**
    * 该并发包 应该就是pool的容器
    */
   private final ConcurrentBag<PoolEntry> connectionBag;

   /**
    * 包含一个创建泄露检测对象的工厂
    */
   private final ProxyLeakTaskFactory leakTaskFactory;
   /**
    * 内部包含信号量
    */
   private final SuspendResumeLock suspendResumeLock;

   /**
    * 执行家务任务的线程池
    */
   private final ScheduledExecutorService houseKeepingExecutorService;
   /**
    * 对应的定时任务
    */
   private ScheduledFuture<?> houseKeeperTask;

   /**
    * Construct a HikariPool with the specified configuration.
<<<<<<< HEAD
    * 通过指定的配置来创建 线程池
=======
    * 通过配置创建 连接池对象
>>>>>>> 4de33f5d
    * @param config a HikariConfig instance
    */
   public HikariPool(final HikariConfig config)
   {
      // 主要就是设置属性以及 创建dataSource 对象 也就是一个pool 对应一个 dataSource
      super(config);

<<<<<<< HEAD
      // 将自身注册到并发包中
      this.connectionBag = new ConcurrentBag<>(this);
      // 如果不允许pool 悬挂 创建一个空锁
      this.suspendResumeLock = config.isAllowPoolSuspension() ? new SuspendResumeLock() : SuspendResumeLock.FAUX_LOCK;

      // 初始化家政任务
      this.houseKeepingExecutorService = initializeHouseKeepingExecutorService();

      // 尝试创建 poolEntry 如果失败直接抛出异常 前提是设置了 初始化校验
=======
      // 该bag 就是pool的容器
      this.connectionBag = new ConcurrentBag<>(this);
      // 在无法获取到连接时是否允许悬停当前线程
      this.suspendResumeLock = config.isAllowPoolSuspension() ? new SuspendResumeLock() : SuspendResumeLock.FAUX_LOCK;

      // 初始化家政线程池
      this.houseKeepingExecutorService = initializeHouseKeepingExecutorService();

      // 创建一条连接 如果失败直接抛出异常
>>>>>>> 4de33f5d
      checkFailFast();

      if (config.getMetricsTrackerFactory() != null) {
         setMetricsTrackerFactory(config.getMetricsTrackerFactory());
      }
      else {
         setMetricRegistry(config.getMetricRegistry());
      }

      // 设置健康检查对象  也是metrics包下的 可以不看
      setHealthCheckRegistry(config.getHealthCheckRegistry());

      handleMBeans(this, true);

      // 上面是统计相关 不管

      ThreadFactory threadFactory = config.getThreadFactory();

      // 创建一个阻塞队列
      LinkedBlockingQueue<Runnable> addQueue = new LinkedBlockingQueue<>(config.getMaximumPoolSize());
<<<<<<< HEAD
      // 生成视图对象
      this.addConnectionQueue = unmodifiableCollection(addQueue);
      // 创建2个线程池
=======
      // 既然 LinkedBlockQueue 内部使用 AtomicInteger 来作为计数器 那么 视图对象不是很有必要啊 感觉
      this.addConnectionQueue = unmodifiableCollection(addQueue);
      // 创建添加entry 对应的线程池   因为触发添加任务的时机很多 这里采用丢弃策略
>>>>>>> 4de33f5d
      this.addConnectionExecutor = createThreadPoolExecutor(addQueue, poolName + " connection adder", threadFactory, new ThreadPoolExecutor.DiscardPolicy());
      // 这里初始化 关闭连接的线程池  (真正关闭 conn是异步执行的)  这里使用 callerRuns策略 当阻塞队列满时直接执行任务
      this.closeConnectionExecutor = createThreadPoolExecutor(config.getMaximumPoolSize(), poolName + " connection closer", threadFactory, new ThreadPoolExecutor.CallerRunsPolicy());

      // 泄露检测工厂
      this.leakTaskFactory = new ProxyLeakTaskFactory(config.getLeakDetectionThreshold(), houseKeepingExecutorService);

<<<<<<< HEAD
      // 按照指定延时 执行家政任务
=======
      // 当家政服务被 首次执行时 它的功能就是关闭 超过core的连接 如果少于core的数量 就直接创建对应的任务数
>>>>>>> 4de33f5d
      this.houseKeeperTask = houseKeepingExecutorService.scheduleWithFixedDelay(new HouseKeeper(), 100L, housekeepingPeriodMs, MILLISECONDS);

      // 判断是否要阻塞直到 连接数达到要求  且设置了 初始化时长
      if (Boolean.getBoolean("com.zaxxer.hikari.blockUntilFilled") && config.getInitializationFailTimeout() > 1) {
         addConnectionExecutor.setCorePoolSize(Runtime.getRuntime().availableProcessors());
         addConnectionExecutor.setMaximumPoolSize(Runtime.getRuntime().availableProcessors());

         final long startTime = currentTime();
         // 在小于初始化时间前 等待 连接自动填充
         while (elapsedMillis(startTime) < config.getInitializationFailTimeout() && getTotalConnections() < config.getMinimumIdle()) {
            quietlySleep(MILLISECONDS.toMillis(100));
         }

         // 最初比较消耗cpu 在连接创建完之后 可以适当减少连接数
         addConnectionExecutor.setCorePoolSize(1);
         addConnectionExecutor.setMaximumPoolSize(1);
      }
   }

   /**
    * Get a connection from the pool, or timeout after connectionTimeout milliseconds.
<<<<<<< HEAD
    * 在超时时间内 返回一个连接对象
=======
    * 从连接池中获取某条连接   注意在初始化后 连接数会快速到达 core 的数量(通过家政服务)
>>>>>>> 4de33f5d
    * @return a java.sql.Connection instance
    * @throws SQLException thrown if a timeout occurs trying to obtain a connection
    */
   public Connection getConnection() throws SQLException
   {
      // 在指定时间内 尝试获取连接
      return getConnection(connectionTimeout);
   }

   /**
    * Get a connection from the pool, or timeout after the specified number of milliseconds.
    *
    * 从pool中获取连接 conn对象被封装成 entry
    * @param hardTimeout the maximum time to wait for a connection from the pool
    * @return a java.sql.Connection instance
    * @throws SQLException thrown if a timeout occurs trying to obtain a connection
    */
   public Connection getConnection(final long hardTimeout) throws SQLException
   {
<<<<<<< HEAD
      // 从信号量中获取门票
=======
      // 这里通过悬挂锁 限定了 并发获取连接的最大线程数  为什么不将并发逻辑直接压到 ConcurrentBag中  变相理解为锁的一种升级  在低于多少请求时 使用CAS 竞争
      // 当请求达到一定数量时 避免CAS 频繁自旋 (竞争激烈时 失败导致不断自旋) 自动升级为重量级锁
      // 注意阻塞在这里的情况 是不消耗 hardTimeout 时间的
>>>>>>> 4de33f5d
      suspendResumeLock.acquire();
      final long startTime = currentTime();

      try {
         long timeout = hardTimeout;
         do {
<<<<<<< HEAD
            // 从 连接池中借用一个连接 (ConcurrentBag 就是"池"的本体)  当在规定的时间内还是没有获取到连接时 返回null
=======
            // 在指定时间内获取 entry
            // 从bag 中选择一个entry 并且CAS 成功后返回
>>>>>>> 4de33f5d
            PoolEntry poolEntry = connectionBag.borrow(timeout, MILLISECONDS);
            if (poolEntry == null) {
               break; // We timed out... break and throw exception
            }

            final long now = currentTime();
<<<<<<< HEAD
            // 如果该entry 已经被驱逐  或者距离上次被访问的时间过长 或者连接已经失活
            if (poolEntry.isMarkedEvicted() || (elapsedMillis(poolEntry.lastAccessed, now) > aliveBypassWindowMs && !isConnectionAlive(poolEntry.connection))) {
               // 关闭连接
=======
            // 如果获取的 对象被标记成 不可用或者该连接被判定为超过存活时间且失活
            if (poolEntry.isMarkedEvicted() || (elapsedMillis(poolEntry.lastAccessed, now) > aliveBypassWindowMs && !isConnectionAlive(poolEntry.connection))) {
               // 关闭连接 也就是 某个连接被标记成驱逐状态后 在获取时进行惰性关闭
>>>>>>> 4de33f5d
               closeConnection(poolEntry, poolEntry.isMarkedEvicted() ? EVICTED_CONNECTION_MESSAGE : DEAD_CONNECTION_MESSAGE);
               // 剩余的超时时间
               timeout = hardTimeout - elapsedMillis(startTime);
            }
            else {
               // 正常情况 返回连接时 这里应该是要重写close 方法
               metricsTracker.recordBorrowStats(poolEntry, startTime);
               // 创建一个代理连接
               return poolEntry.createProxyConnection(leakTaskFactory.schedule(poolEntry), now);
            }
         } while (timeout > 0L);

         // 超时情况
         metricsTracker.recordBorrowTimeoutStats(startTime);
         throw createTimeoutException(startTime);
      }
      catch (InterruptedException e) {
         Thread.currentThread().interrupt();
         throw new SQLException(poolName + " - Interrupted during connection acquisition", e);
      }
      finally {
         suspendResumeLock.release();
      }
   }

   /**
    * Shutdown the pool, closing all idle connections and aborting or closing
    * active connections.
    *
    * 终止连接池
    * @throws InterruptedException thrown if the thread is interrupted during shutdown
    */
   public synchronized void shutdown() throws InterruptedException
   {
      try {
         poolState = POOL_SHUTDOWN;

         if (addConnectionExecutor == null) { // pool never started
            return;
         }

         logPoolState("Before shutdown ");

         // 关闭家政任务
         if (houseKeeperTask != null) {
            houseKeeperTask.cancel(false);
            houseKeeperTask = null;
         }

         // 软驱逐连接
         softEvictConnections();

         addConnectionExecutor.shutdown();
         addConnectionExecutor.awaitTermination(getLoginTimeout(), SECONDS);

         // 销毁家政服务连接池
         destroyHouseKeepingExecutorService();

         // 关闭并发包
         connectionBag.close();

         final ExecutorService assassinExecutor = createThreadPoolExecutor(config.getMaximumPoolSize(), poolName + " connection assassinator",
                                                                           config.getThreadFactory(), new ThreadPoolExecutor.CallerRunsPolicy());
         try {
            final long start = currentTime();
            do {
               // 使用 jdbcApi (abort) 去关闭连接 同时从 ConcurrentBag 中移除连接
               abortActiveConnections(assassinExecutor);
               // 软驱逐连接
               softEvictConnections();
            } while (getTotalConnections() > 0 && elapsedMillis(start) < SECONDS.toMillis(10));
         }
         finally {
            assassinExecutor.shutdown();
            assassinExecutor.awaitTermination(10L, SECONDS);
         }

         shutdownNetworkTimeoutExecutor();
         closeConnectionExecutor.shutdown();
         closeConnectionExecutor.awaitTermination(10L, SECONDS);
      }
      finally {
         logPoolState("After shutdown ");
         handleMBeans(this, false);
         metricsTracker.close();
      }
   }

   /**
    * Evict a Connection from the pool.
    * 驱逐连接 不同于 softEvictConnection
    * @param connection the Connection to evict (actually a {@link ProxyConnection})
    */
   public void evictConnection(Connection connection)
   {
      ProxyConnection proxyConnection = (ProxyConnection) connection;
      // 关闭该连接的 泄露任务
      proxyConnection.cancelLeakTask();

      try {
         // 啥意思???
         softEvictConnection(proxyConnection.getPoolEntry(), "(connection evicted by user)", !connection.isClosed() /* owner */);
      }
      catch (SQLException e) {
         // unreachable in HikariCP, but we're still forced to catch it
      }
   }

   /**
    * Set a metrics registry to be used when registering metrics collectors.  The HikariDataSource prevents this
    * method from being called more than once.
    *
    * @param metricRegistry the metrics registry instance to use
    */
   public void setMetricRegistry(Object metricRegistry)
   {
      if (metricRegistry != null && safeIsAssignableFrom(metricRegistry, "com.codahale.metrics.MetricRegistry")) {
         setMetricsTrackerFactory(new CodahaleMetricsTrackerFactory((MetricRegistry) metricRegistry));
      }
      else if (metricRegistry != null && safeIsAssignableFrom(metricRegistry, "io.micrometer.core.instrument.MeterRegistry")) {
         setMetricsTrackerFactory(new MicrometerMetricsTrackerFactory((MeterRegistry) metricRegistry));
      }
      else {
         setMetricsTrackerFactory(null);
      }
   }

   /**
    * Set the MetricsTrackerFactory to be used to create the IMetricsTracker instance used by the pool.
    *
    * @param metricsTrackerFactory an instance of a class that subclasses MetricsTrackerFactory
    */
   public void setMetricsTrackerFactory(MetricsTrackerFactory metricsTrackerFactory)
   {
      if (metricsTrackerFactory != null) {
         this.metricsTracker = new MetricsTrackerDelegate(metricsTrackerFactory.create(config.getPoolName(), getPoolStats()));
      }
      else {
         this.metricsTracker = new NopMetricsTrackerDelegate();
      }
   }

   /**
    * Set the health check registry to be used when registering health checks.  Currently only Codahale health
    * checks are supported.
    *
    * @param healthCheckRegistry the health check registry instance to use
    */
   public void setHealthCheckRegistry(Object healthCheckRegistry)
   {
      if (healthCheckRegistry != null) {
         CodahaleHealthChecker.registerHealthChecks(this, config, (HealthCheckRegistry) healthCheckRegistry);
      }
   }

   // ***********************************************************************
   //                        IBagStateListener callback
   // ***********************************************************************

   /**
<<<<<<< HEAD
    * 当监听到 并发包中有新的等待者
=======
    * 这个回调的含义是 每当有线程在等待连接时 就会添加对应数据的 创建entry 任务到队列中
    * 实际上跟当前等待数量无关 最多只会添加一个任务 所以 bag 中针对 waiting 没有做同步处理
>>>>>>> 4de33f5d
    * {@inheritDoc}
    */
   @Override
   public void addBagItem(final int waiting)
   {
      // addConnectionQueue 本身只是一个 视图对象
      final boolean shouldAdd = waiting - addConnectionQueue.size() >= 0; // Yes, >= is intentional.
      // 代表需要添加新任务
      if (shouldAdd) {
         addConnectionExecutor.submit(poolEntryCreator);
      }
   }

   // ***********************************************************************
   //                        HikariPoolMBean methods
   // ***********************************************************************

   /** {@inheritDoc} 活跃连接也就是使用中的连接数 */
   @Override
   public int getActiveConnections()
   {
      return connectionBag.getCount(STATE_IN_USE);
   }

   /** {@inheritDoc} 未使用的连接数 */
   @Override
   public int getIdleConnections()
   {
      return connectionBag.getCount(STATE_NOT_IN_USE);
   }

   /** {@inheritDoc} 获取总连接数 */
   @Override
   public int getTotalConnections()
   {
      return connectionBag.size();
   }

   /** {@inheritDoc} */
   @Override
   public int getThreadsAwaitingConnection()
   {
      return connectionBag.getWaitingThreadCount();
   }

   /**
    * 软驱逐连接
    * {@inheritDoc}
    */
   @Override
   public void softEvictConnections()
   {
      connectionBag.values().forEach(poolEntry -> softEvictConnection(poolEntry, "(connection evicted)", false /* not owner */));
   }

   /** {@inheritDoc} 悬停整个 pool */
   @Override
   public synchronized void suspendPool()
   {
      // 代表不支持悬停
      if (suspendResumeLock == SuspendResumeLock.FAUX_LOCK) {
         throw new IllegalStateException(poolName + " - is not suspendable");
      }
      // 确保当前状态为 非悬停 之后修改状态
      else if (poolState != POOL_SUSPENDED) {
         suspendResumeLock.suspend();
         poolState = POOL_SUSPENDED;
      }
   }

   /** {@inheritDoc} 从悬停状态复原 */
   @Override
   public synchronized void resumePool()
   {
      if (poolState == POOL_SUSPENDED) {
         poolState = POOL_NORMAL;
         fillPool();
         suspendResumeLock.resume();
      }
   }

   // ***********************************************************************
   //                           Package methods
   // ***********************************************************************

   /**
    * Log the current pool state at debug level.
    *
    * @param prefix an optional prefix to prepend the log message
    */
   void logPoolState(String... prefix)
   {
      if (logger.isDebugEnabled()) {
         logger.debug("{} - {}stats (total={}, active={}, idle={}, waiting={})",
                      poolName, (prefix.length > 0 ? prefix[0] : ""),
                      getTotalConnections(), getActiveConnections(), getIdleConnections(), getThreadsAwaitingConnection());
      }
   }

   /**
    * Recycle PoolEntry (add back to the pool)
    * 将entry 对象归还到 pool中
    * @param poolEntry the PoolEntry to recycle
    */
   @Override
   void recycle(final PoolEntry poolEntry)
   {
      metricsTracker.recordConnectionUsage(poolEntry);

      connectionBag.requite(poolEntry);
   }

   /**
    * Permanently close the real (underlying) connection (eat any exception).
<<<<<<< HEAD
    *
    * 关闭本entry 对应的连接对象
    * @param poolEntry poolEntry having the connection to close
    * @param closureReason reason to close
    */
   void closeConnection(final PoolEntry poolEntry, final String closureReason)
   {
      // 从 bag 中移除 entry
      if (connectionBag.remove(poolEntry)) {
         // 返回 CloseConnection
=======
    * 关闭某条连接
    * @param poolEntry poolEntry having the connection to close  传入指定的 连接包装对象
    * @param closureReason reason to close   本次关闭的原因
    */
   void closeConnection(final PoolEntry poolEntry, final String closureReason)
   {
      // 从连接池中 移除本连接  如果返回false 代表被其他线程先移除了 不过组合上CAS 的逻辑 不会出现这种情况
      if (connectionBag.remove(poolEntry)) {
         // entry 的关闭就是将内部的引用置空  同时返回真正需要关闭的conn 对象 因为pool 直接面对的是entry 所以这里在pool层面已经完成关闭了
>>>>>>> 4de33f5d
         final Connection connection = poolEntry.close();
         // 为了提升性能将耗时操作(真正关闭连接)设置到线程池中
         closeConnectionExecutor.execute(() -> {
<<<<<<< HEAD
            // 在后台任务中关闭连接
=======
            // 静默关闭连接 就是关闭连接 且 捕获异常
>>>>>>> 4de33f5d
            quietlyCloseConnection(connection, closureReason);
            // 如果当前线程池 处在正常运行状态 那么当发现某条连接被关闭时 会自发的去补充连接 满足 最小空闲连接数这个限制
            if (poolState == POOL_NORMAL) {
               fillPool();
            }
         });
      }
   }

   @SuppressWarnings("unused")
   int[] getPoolStateCounts()
   {
      return connectionBag.getStateCounts();
   }


   // ***********************************************************************
   //                           Private methods
   // ***********************************************************************

   /**
    * Creating new poolEntry.  If maxLifetime is configured, create a future End-of-life task with 2.5% variance from
    * the maxLifetime time to ensure there is no massive die-off of Connections in the pool.
    */
   private PoolEntry createPoolEntry()
   {
      try {
         // 创建一个连接对象 并包装成 entry
         final PoolEntry poolEntry = newPoolEntry();

<<<<<<< HEAD
         // 获取最大生存时长
=======
         // 如果最大存活时间 == 0 那么不会设置默认值 如果设置了 且小于30 会提升到 30
>>>>>>> 4de33f5d
         final long maxLifetime = config.getMaxLifetime();
         if (maxLifetime > 0) {
            // variance up to 2.5% of the maxlifetime
            final long variance = maxLifetime > 10_000 ? ThreadLocalRandom.current().nextLong( maxLifetime / 40 ) : 0;
            // 减少2.5%
            final long lifetime = maxLifetime - variance;
            // 这里为 生成的连接对象设置了一个 定时器  触发时间为 97.5%的 最大存活时间 也就是一个连接生成后 在 快要过期的时候会触发该方法
            poolEntry.setFutureEol(houseKeepingExecutorService.schedule(
               () -> {
<<<<<<< HEAD
                  // 如果是 软驱逐连接
                  if (softEvictConnection(poolEntry, "(connection has passed maxLifetime)", false /* not owner */)) {
                     // 代表当前有多少 等待连接的对象
=======
                  // 这里相当于时关闭这个连接
                  if (softEvictConnection(poolEntry, "(connection has passed maxLifetime)", false /* not owner */)) {
                     // 当某个连接被关闭时 根据当前是否有等待对象 添加 任务 任务可以随意添加只是一个触发机制 实际上能否真正添加entry 还是根据 当前是否有等待数量
>>>>>>> 4de33f5d
                     addBagItem(connectionBag.getWaitingThreadCount());
                  }
               },
               lifetime, MILLISECONDS));
         }

         return poolEntry;
      }
<<<<<<< HEAD
      // 如果连接失败 记录异常
=======
      // 如果在初始化时 遇到错误则会设置到  lastConnectionFailure 中
>>>>>>> 4de33f5d
      catch (ConnectionSetupException e) {
         if (poolState == POOL_NORMAL) { // we check POOL_NORMAL to avoid a flood of messages if shutdown() is running concurrently
            logger.error("{} - Error thrown while acquiring connection from data source", poolName, e.getCause());
            lastConnectionFailure.set(e);
         }
         return null;
      }
      catch (SQLException e) {
         if (poolState == POOL_NORMAL) { // we check POOL_NORMAL to avoid a flood of messages if shutdown() is running concurrently
            logger.debug("{} - Cannot acquire connection from data source", poolName, e);
            lastConnectionFailure.set(new ConnectionSetupException(e));
         }
         return null;
      }
      catch (Exception e) {
         if (poolState == POOL_NORMAL) { // we check POOL_NORMAL to avoid a flood of messages if shutdown() is running concurrently
            logger.error("{} - Error thrown while acquiring connection from data source", poolName, e);
            lastConnectionFailure.set(new ConnectionSetupException(e));
         }
         return null;
      }
   }

   /**
    * Fill pool up from current idle connections (as they are perceived at the point of execution) to minimumIdle connections.
    * 一般是当某条连接 被关闭 或者 超过最大存活时间被动关闭时触发 对连接进行补充
    */
   private synchronized void fillPool()
   {
<<<<<<< HEAD
      // 代表需要用新的连接去填充池
=======
      // 获取最少的需要增加的数量   addConnectionQueue 是 真正添加任务队列的视图对象 实际上他们内部指向同一队列
      // 这里减去size 只能理解为 size 的任务是未处理的 增加连接的任务 所以差值是本次要增加的任务数量
>>>>>>> 4de33f5d
      final int connectionsToAdd = Math.min(config.getMaximumPoolSize() - getTotalConnections(), config.getMinimumIdle() - getIdleConnections())
                                   - addConnectionQueue.size();
      // 交由专门添加连接的线程池执行
      for (int i = 0; i < connectionsToAdd; i++) {
<<<<<<< HEAD
         // 最后一个 要用特殊的任务去执行(postFillPoolEntryCreator)
=======
         // 最后一个 增加任务会携带 日志信息
>>>>>>> 4de33f5d
         addConnectionExecutor.submit((i < connectionsToAdd - 1) ? poolEntryCreator : postFillPoolEntryCreator);
      }
   }

   /**
    * Attempt to abort or close active connections.
    *
    * 使用传入的线程池 关闭活跃连接
    * @param assassinExecutor the ExecutorService to pass to Connection.abort()
    */
   private void abortActiveConnections(final ExecutorService assassinExecutor)
   {
      // 找到所有使用中的 poolEntry 对象 并挨个关闭
      for (PoolEntry poolEntry : connectionBag.values(STATE_IN_USE)) {
         Connection connection = poolEntry.close();
         try {
            // jdbcApi
            connection.abort(assassinExecutor);
         }
         catch (Throwable e) {
            quietlyCloseConnection(connection, "(connection aborted during shutdown)");
         }
         finally {
            // 从并发包中移除 对象
            connectionBag.remove(poolEntry);
         }
      }
   }

   /**
    * If initializationFailFast is configured, check that we have DB connectivity.
<<<<<<< HEAD
    * 判断是否配置了快速失败
=======
    *
    * 检测快速失败
>>>>>>> 4de33f5d
    * @throws PoolInitializationException if fails to create or validate connection
    * @see HikariConfig#setInitializationFailTimeout(long)
    */
   private void checkFailFast()
   {
      // 获取初始超时时间
      final long initializationTimeout = config.getInitializationFailTimeout();
      if (initializationTimeout < 0) {
         return;
      }

      final long startTime = currentTime();
      do {
<<<<<<< HEAD
         // 创建一个poolEntry 并添加到 并发包中
=======
         // 创建一条连接 (每个Connection 对应一个 poolEntry)
>>>>>>> 4de33f5d
         final PoolEntry poolEntry = createPoolEntry();
         if (poolEntry != null) {
            if (config.getMinimumIdle() > 0) {
               connectionBag.add(poolEntry);
               logger.debug("{} - Added connection {}", poolName, poolEntry.connection);
            }
            else {
               // 如果不允许有空闲连接 就进行关闭
               quietlyCloseConnection(poolEntry.close(), "(initialization check complete and minimumIdle is zero)");
            }

            return;
         }

<<<<<<< HEAD
         // 在 创建poolEntry 的过程中如果产生了异常会被保存到这个容器中
=======
         // 连接失败的场景
>>>>>>> 4de33f5d
         if (getLastConnectionFailure() instanceof ConnectionSetupException) {
            throwPoolInitializationException(getLastConnectionFailure().getCause());
         }

         // 沉睡指定时间
         quietlySleep(SECONDS.toMillis(1));
      } while (elapsedMillis(startTime) < initializationTimeout);

      // 代表在指定时间内 都没有完成初始化 也是抛出异常
      if (initializationTimeout > 0) {
         throwPoolInitializationException(getLastConnectionFailure());
      }
   }

   /**
    * Log the Throwable that caused pool initialization to fail, and then throw a PoolInitializationException with
    * that cause attached.
    * 当初始化时失败 抛出异常
    * @param t the Throwable that caused the pool to fail to initialize (possibly null)
    */
   private void throwPoolInitializationException(Throwable t)
   {
      logger.error("{} - Exception during pool initialization.", poolName, t);
<<<<<<< HEAD
      // 销毁家政线程池
=======
      // 当初始化时 会创建家政线程池 所以初始化遇到异常时 要关闭线程池
>>>>>>> 4de33f5d
      destroyHouseKeepingExecutorService();
      throw new PoolInitializationException(t);
   }

   /**
    * "Soft" evict a Connection (/PoolEntry) from the pool.  If this method is being called by the user directly
    * through {@link com.zaxxer.hikari.HikariDataSource#evictConnection(Connection)} then {@code owner} is {@code true}.
    *
    * If the caller is the owner, or if the Connection is idle (i.e. can be "reserved" in the {@link ConcurrentBag}),
    * then we can close the connection immediately.  Otherwise, we leave it "marked" for eviction so that it is evicted
    * the next time someone tries to acquire it from the pool.
<<<<<<< HEAD
    * 软驱逐给定的 entry 对象
=======
    *
    * 如果 当前线程是该连接的持有者 那么可以立即关闭连接 否则 设置一个标志 当其他线程尝试获取该连接时 进行延迟关闭
    * 如果一个连接被设置了最大超时时间   在时间快到时 会触发该方法 对连接进行驱逐 也就是关闭吧
>>>>>>> 4de33f5d
    * @param poolEntry the PoolEntry (/Connection) to "soft" evict from the pool
    * @param reason the reason that the connection is being evicted
    * @param owner true if the caller is the owner of the connection, false otherwise
    * @return true if the connection was evicted (closed), false if it was merely marked for eviction
    *          返回值代表 是否由该线程关闭了连接
    */
   private boolean softEvictConnection(final PoolEntry poolEntry, final String reason, final boolean owner)
   {
<<<<<<< HEAD
      // 标记成驱逐状态
      poolEntry.markEvicted();
      // 如果是所有者 或者 CAS 成保留状态成功  关闭本连接
=======
      // 首先将对象标记成 待驱逐
      poolEntry.markEvicted();
      // 如果当前线程是该连接的持有者 (比如定时任务这种后台线程不会是连接的持有者  所以只是设置一个标识) 如果CAS 成功也会关闭该连接 变相理解为该线程占用了这个连接 所以有该连接的
      // 持有权
>>>>>>> 4de33f5d
      if (owner || connectionBag.reserve(poolEntry)) {
         closeConnection(poolEntry, reason);
         return true;
      }

      return false;
   }

   /**
    * Create/initialize the Housekeeping service {@link ScheduledExecutorService}.  If the user specified an Executor
    * to be used in the {@link HikariConfig}, then we use that.  If no Executor was specified (typical), then create
    * an Executor and configure it.
    *
    * 初始化 家务线程池 应该就是做一些基本工作
    * @return either the user specified {@link ScheduledExecutorService}, or the one we created
    */
   private ScheduledExecutorService initializeHouseKeepingExecutorService()
   {
      // 如果没有从配置中找到定时器 则自定义一个
      if (config.getScheduledExecutor() == null) {
         final ThreadFactory threadFactory = Optional.ofNullable(config.getThreadFactory())
            .orElseGet(() -> new DefaultThreadFactory(poolName + " housekeeper", true));
         // 采用丢弃策略
         final ScheduledThreadPoolExecutor executor = new ScheduledThreadPoolExecutor(1, threadFactory, new ThreadPoolExecutor.DiscardPolicy());
         // 代表shutdown 以后就不再执行任务
         executor.setExecuteExistingDelayedTasksAfterShutdownPolicy(false);
         // 代表被remove 的任务将自动关闭
         executor.setRemoveOnCancelPolicy(true);
         return executor;
      }
      else {
         return config.getScheduledExecutor();
      }
   }

   /**
    * Destroy (/shutdown) the Housekeeping service Executor, if it was the one that we created.
    * 如果conf中有定时器 不进行终止吗???
    */
   private void destroyHouseKeepingExecutorService()
   {
      if (config.getScheduledExecutor() == null) {
         houseKeepingExecutorService.shutdownNow();
      }
   }

   /**
    * Create a PoolStats instance that will be used by metrics tracking, with a pollable resolution of 1 second.
    * 这里会返回一个 统计 pool数据的对象
    * @return a PoolStats instance
    */
   private PoolStats getPoolStats()
   {
      /**
       * 代表每过一秒 尝试重新读取数据
       */
      return new PoolStats(SECONDS.toMillis(1)) {
         @Override
         protected void update() {
            // 通过静态方法获取对应的属性
            this.pendingThreads = HikariPool.this.getThreadsAwaitingConnection();
            this.idleConnections = HikariPool.this.getIdleConnections();
            this.totalConnections = HikariPool.this.getTotalConnections();
            this.activeConnections = HikariPool.this.getActiveConnections();
            // 从conf 中获取属性
            this.maxConnections = config.getMaximumPoolSize();
            this.minConnections = config.getMinimumIdle();
         }
      };
   }

   /**
    * Create a timeout exception (specifically, {@link SQLTransientConnectionException}) to be thrown, because a
    * timeout occurred when trying to acquire a Connection from the pool.  If there was an underlying cause for the
    * timeout, e.g. a SQLException thrown by the driver while trying to create a new Connection, then use the
    * SQL State from that exception as our own and additionally set that exception as the "next" SQLException inside
    * of our exception.
    *
    * As a side-effect, log the timeout failure at DEBUG, and record the timeout failure in the metrics tracker.
    *
    * 创建一个超时异常
    * @param startTime the start time (timestamp) of the acquisition attempt
    * @return a SQLException to be thrown from {@link #getConnection()}
    */
   private SQLException createTimeoutException(long startTime)
   {
      logPoolState("Timeout failure ");
      metricsTracker.recordConnectionTimeout();

      String sqlState = null;
      // 获取最后一次 连接失败的异常
      final Throwable originalException = getLastConnectionFailure();
      if (originalException instanceof SQLException) {
         sqlState = ((SQLException) originalException).getSQLState();
      }
      // 通过被包装的sqlState 生成新的异常 并包裹原来的异常
      final SQLException connectionException =
         new SQLTransientConnectionException(poolName + " - Connection is not available, request timed out after " + elapsedMillis(startTime) + "ms.", sqlState, originalException);
      if (originalException instanceof SQLException) {
         connectionException.setNextException((SQLException) originalException);
      }

      return connectionException;
   }


   // ***********************************************************************
   //                      Non-anonymous Inner-classes
   // ***********************************************************************

   /**
    * Creating and adding poolEntries (connections) to the pool.
<<<<<<< HEAD
    * 为 连接池创建 poolEntries 的回调
=======
    * 该任务对应 往pool中插入新的entry
>>>>>>> 4de33f5d
    */
   private final class PoolEntryCreator implements Callable<Boolean>
   {
      /**
       * 日志前缀
       */
      private final String loggingPrefix;

      PoolEntryCreator(String loggingPrefix)
      {
         this.loggingPrefix = loggingPrefix;
      }

      /**
       * 创建 entry 并添加到pool中
       * @return
       */
      @Override
      public Boolean call()
      {
         long sleepBackoff = 250L;
<<<<<<< HEAD
         // 每当pool处在正常工作状态 且 判断应该生成新的连接
         while (poolState == POOL_NORMAL && shouldCreateAnotherConnection()) {
            // 创建一个 poolEntry 同时内部包含一条新连接
=======
         // 当没有满足足够的连接时 会添加一个 创建connection任务 但是 实际上是否要添加连接取决于当前是否有等待连接的对象等..
         while (poolState == POOL_NORMAL && shouldCreateAnotherConnection()) {
            // 创建conn 并包裹成entry 对象
>>>>>>> 4de33f5d
            final PoolEntry poolEntry = createPoolEntry();
            if (poolEntry != null) {
               // 添加到连接池中
               connectionBag.add(poolEntry);
               logger.debug("{} - Added connection {}", poolName, poolEntry.connection);
               if (loggingPrefix != null) {
                  logPoolState(loggingPrefix);
               }
               return Boolean.TRUE;
            }

            // failed to get connection from db, sleep and retry
            // 当遇到异常时 沉睡一定时间后 进行重试
            quietlySleep(sleepBackoff);
            // 动态调整下次沉睡时间  (沉睡时间会增加)
            sleepBackoff = Math.min(SECONDS.toMillis(10), Math.min(connectionTimeout, (long) (sleepBackoff * 1.5)));
         }
         // Pool is suspended or shutdown or at max size
         // 代表不再需要添加链接了 或者 pool 进入了悬置状态
         return Boolean.FALSE;
      }

      /**
       * We only create connections if we need another idle connection or have threads still waiting
       * for a new connection.  Otherwise we bail out of the request to create.
<<<<<<< HEAD
       *
       * 判断是否应该创建新的连接
       * @return true if we should create a connection, false if the need has disappeared
       */
      private synchronized boolean shouldCreateAnotherConnection() {
         // 获取总的连接数 也就是 ConcurrentBag.size  且 （当前有等待者 或者小于最小空闲连接数）
=======
       * 是否应该添加连接
       * @return true if we should create a connection, false if the need has disappeared
       */
      private synchronized boolean shouldCreateAnotherConnection() {
         // getTotalConnections() < config.getMaximumPoolSize() || getIdleConnections() < config.getMinimumIdle() 就是对应添加任务的条件
         // 那么这里还增加一个 connectionBag.getWaitingThreadCount() > 0    idleConnection 就是 coreSize   total 就是 max 也就是连接池 要保证最小连接数
         // 而当缺少连接时 在没有达到最大连接限制 时 还是可以增加新连接  跟线程池一个概念模型
>>>>>>> 4de33f5d
         return getTotalConnections() < config.getMaximumPoolSize() &&
            (connectionBag.getWaitingThreadCount() > 0 || getIdleConnections() < config.getMinimumIdle());
      }
   }

   /**
    * The house keeping task to retire and maintain minimum idle connections.
<<<<<<< HEAD
    * 维持最少数的空闲连接
=======
    * 定时执行家政任务  用于维护最小连接数·
>>>>>>> 4de33f5d
    */
   private final class HouseKeeper implements Runnable
   {
      // 初始化时  上次时间就是 上个家政周期
      private volatile long previous = plusMillis(currentTime(), -housekeepingPeriodMs);

      @Override
      public void run()
      {
         try {
            // refresh values in case they changed via MBean 重新 获取属性 因为 MBean 的特性 可能已经更新过属性
            connectionTimeout = config.getConnectionTimeout();
            validationTimeout = config.getValidationTimeout();
            // 定期更新 检测阈值 因为 conf 实现了 MBean接口 可以动态更新属性
            leakTaskFactory.updateLeakDetectionThreshold(config.getLeakDetectionThreshold());
            // 更新 catalog
            catalog = (config.getCatalog() != null && !config.getCatalog().equals(catalog)) ? config.getCatalog() : catalog;

            final long idleTimeout = config.getIdleTimeout();
            final long now = currentTime();

            // Detect retrograde time, allowing +128ms as per NTP spec.
            // 这个时间限定好像是遵循某种规范
            if (plusMillis(now, 128) < plusMillis(previous, housekeepingPeriodMs)) {
               logger.warn("{} - Retrograde clock change detected (housekeeper delta={}), soft-evicting connections from pool.",
                           poolName, elapsedDisplayString(previous, now));
               previous = now;
<<<<<<< HEAD
               // 软驱逐
=======
               // 这里应该是发生异常情况 关闭连接池中所有连接
>>>>>>> 4de33f5d
               softEvictConnections();
               return;
            }
            else if (now > plusMillis(previous, (3 * housekeepingPeriodMs) / 2)) {
               // No point evicting for forward clock motion, this merely accelerates connection retirement anyway
               logger.warn("{} - Thread starvation or clock leap detected (housekeeper delta={}).", poolName, elapsedDisplayString(previous, now));
            }

            previous = now;

            String afterPrefix = "Pool ";
            // 确保参数是有效的
            if (idleTimeout > 0L && config.getMinimumIdle() < config.getMaximumPoolSize()) {
               logPoolState("Before cleanup ");
               afterPrefix = "After cleanup  ";

               final List<PoolEntry> notInUse = connectionBag.values(STATE_NOT_IN_USE);
               // 这里就是 因为waiter 过多需要临时分配的连接 现在要释放
               int toRemove = notInUse.size() - config.getMinimumIdle();
               for (PoolEntry entry : notInUse) {
                  // 确保该连接 有足够长的时间没有被使用 且 修改成 无法使用的状态成功
                  if (toRemove > 0 && elapsedMillis(entry.lastAccessed, now) > idleTimeout && connectionBag.reserve(entry)) {
                     // 首先从 bag中移除该 entry 之后 从entry中返回conn 最后通过 专门关闭conn 的线程池去 关闭连接
                     closeConnection(entry, "(connection has passed idleTimeout)");
                     toRemove--;
                  }
               }
            }

            logPoolState(afterPrefix);

            // 确保最少数量的连接数
            fillPool(); // Try to maintain minimum connections
         }
         catch (Exception e) {
            logger.error("Unexpected exception in housekeeping task", e);
         }
      }
   }

   public static class PoolInitializationException extends RuntimeException
   {
      private static final long serialVersionUID = 929872118275916520L;

      /**
       * Construct an exception, possibly wrapping the provided Throwable as the cause.
       * @param t the Throwable to wrap
       */
      public PoolInitializationException(Throwable t)
      {
         super("Failed to initialize pool: " + t.getMessage(), t);
      }
   }
}<|MERGE_RESOLUTION|>--- conflicted
+++ resolved
@@ -66,80 +66,48 @@
  * This is the primary connection pool class that provides the basic
  * pooling behavior for HikariCP.
  *
- * 核心类   poolBase 具备创建连接 以及生成对应 poolEntry 还有加工connection 的能力
- * 该对象实现了 stateListener 会在 concurrentBag 发生变化时 触发函数
+ * 核心类
  * @author Brett Wooldridge
  */
 public final class HikariPool extends PoolBase implements HikariPoolMXBean, IBagStateListener
 {
    private final Logger logger = LoggerFactory.getLogger(HikariPool.class);
 
-   // 线程池状态
    public static final int POOL_NORMAL = 0;
    public static final int POOL_SUSPENDED = 1;
    public static final int POOL_SHUTDOWN = 2;
 
    public volatile int poolState;
 
-   // 2个测试相关的先不看
    private final long aliveBypassWindowMs = Long.getLong("com.zaxxer.hikari.aliveBypassWindowMs", MILLISECONDS.toMillis(500));
    private final long housekeepingPeriodMs = Long.getLong("com.zaxxer.hikari.housekeeping.periodMs", SECONDS.toMillis(30));
 
-   // 连接被 驱逐/关闭 的错误信息提示
    private static final String EVICTED_CONNECTION_MESSAGE = "(connection was evicted)";
    private static final String DEAD_CONNECTION_MESSAGE = "(connection is dead)";
 
-<<<<<<< HEAD
-   // Creator 封装了创建 poolEntry 的能力
-=======
    /**
     * 默认的创建连接对象
     */
->>>>>>> 4de33f5d
    private final PoolEntryCreator poolEntryCreator = new PoolEntryCreator(null /*logging prefix*/);
    /**
     * 针对添加该连接就达到要求的情况下调用的 创建连接对象  实际上逻辑一样只是传入了一个日志前缀
     */
    private final PoolEntryCreator postFillPoolEntryCreator = new PoolEntryCreator("After adding ");
-   /**
-    * 存放增加连接的队列
-    */
    private final Collection<Runnable> addConnectionQueue;
-
-   // 为什么增加/关闭连接 需要额外的线程池
    private final ThreadPoolExecutor addConnectionExecutor;
    private final ThreadPoolExecutor closeConnectionExecutor;
 
-   /**
-    * 该并发包 应该就是pool的容器
-    */
    private final ConcurrentBag<PoolEntry> connectionBag;
 
-   /**
-    * 包含一个创建泄露检测对象的工厂
-    */
    private final ProxyLeakTaskFactory leakTaskFactory;
-   /**
-    * 内部包含信号量
-    */
    private final SuspendResumeLock suspendResumeLock;
 
-   /**
-    * 执行家务任务的线程池
-    */
    private final ScheduledExecutorService houseKeepingExecutorService;
-   /**
-    * 对应的定时任务
-    */
    private ScheduledFuture<?> houseKeeperTask;
 
    /**
     * Construct a HikariPool with the specified configuration.
-<<<<<<< HEAD
-    * 通过指定的配置来创建 线程池
-=======
     * 通过配置创建 连接池对象
->>>>>>> 4de33f5d
     * @param config a HikariConfig instance
     */
    public HikariPool(final HikariConfig config)
@@ -147,17 +115,6 @@
       // 主要就是设置属性以及 创建dataSource 对象 也就是一个pool 对应一个 dataSource
       super(config);
 
-<<<<<<< HEAD
-      // 将自身注册到并发包中
-      this.connectionBag = new ConcurrentBag<>(this);
-      // 如果不允许pool 悬挂 创建一个空锁
-      this.suspendResumeLock = config.isAllowPoolSuspension() ? new SuspendResumeLock() : SuspendResumeLock.FAUX_LOCK;
-
-      // 初始化家政任务
-      this.houseKeepingExecutorService = initializeHouseKeepingExecutorService();
-
-      // 尝试创建 poolEntry 如果失败直接抛出异常 前提是设置了 初始化校验
-=======
       // 该bag 就是pool的容器
       this.connectionBag = new ConcurrentBag<>(this);
       // 在无法获取到连接时是否允许悬停当前线程
@@ -167,7 +124,6 @@
       this.houseKeepingExecutorService = initializeHouseKeepingExecutorService();
 
       // 创建一条连接 如果失败直接抛出异常
->>>>>>> 4de33f5d
       checkFailFast();
 
       if (config.getMetricsTrackerFactory() != null) {
@@ -177,7 +133,6 @@
          setMetricRegistry(config.getMetricRegistry());
       }
 
-      // 设置健康检查对象  也是metrics包下的 可以不看
       setHealthCheckRegistry(config.getHealthCheckRegistry());
 
       handleMBeans(this, true);
@@ -186,29 +141,17 @@
 
       ThreadFactory threadFactory = config.getThreadFactory();
 
-      // 创建一个阻塞队列
       LinkedBlockingQueue<Runnable> addQueue = new LinkedBlockingQueue<>(config.getMaximumPoolSize());
-<<<<<<< HEAD
-      // 生成视图对象
-      this.addConnectionQueue = unmodifiableCollection(addQueue);
-      // 创建2个线程池
-=======
       // 既然 LinkedBlockQueue 内部使用 AtomicInteger 来作为计数器 那么 视图对象不是很有必要啊 感觉
       this.addConnectionQueue = unmodifiableCollection(addQueue);
       // 创建添加entry 对应的线程池   因为触发添加任务的时机很多 这里采用丢弃策略
->>>>>>> 4de33f5d
       this.addConnectionExecutor = createThreadPoolExecutor(addQueue, poolName + " connection adder", threadFactory, new ThreadPoolExecutor.DiscardPolicy());
       // 这里初始化 关闭连接的线程池  (真正关闭 conn是异步执行的)  这里使用 callerRuns策略 当阻塞队列满时直接执行任务
       this.closeConnectionExecutor = createThreadPoolExecutor(config.getMaximumPoolSize(), poolName + " connection closer", threadFactory, new ThreadPoolExecutor.CallerRunsPolicy());
 
-      // 泄露检测工厂
       this.leakTaskFactory = new ProxyLeakTaskFactory(config.getLeakDetectionThreshold(), houseKeepingExecutorService);
 
-<<<<<<< HEAD
-      // 按照指定延时 执行家政任务
-=======
       // 当家政服务被 首次执行时 它的功能就是关闭 超过core的连接 如果少于core的数量 就直接创建对应的任务数
->>>>>>> 4de33f5d
       this.houseKeeperTask = houseKeepingExecutorService.scheduleWithFixedDelay(new HouseKeeper(), 100L, housekeepingPeriodMs, MILLISECONDS);
 
       // 判断是否要阻塞直到 连接数达到要求  且设置了 初始化时长
@@ -230,11 +173,7 @@
 
    /**
     * Get a connection from the pool, or timeout after connectionTimeout milliseconds.
-<<<<<<< HEAD
-    * 在超时时间内 返回一个连接对象
-=======
     * 从连接池中获取某条连接   注意在初始化后 连接数会快速到达 core 的数量(通过家政服务)
->>>>>>> 4de33f5d
     * @return a java.sql.Connection instance
     * @throws SQLException thrown if a timeout occurs trying to obtain a connection
     */
@@ -254,48 +193,32 @@
     */
    public Connection getConnection(final long hardTimeout) throws SQLException
    {
-<<<<<<< HEAD
-      // 从信号量中获取门票
-=======
       // 这里通过悬挂锁 限定了 并发获取连接的最大线程数  为什么不将并发逻辑直接压到 ConcurrentBag中  变相理解为锁的一种升级  在低于多少请求时 使用CAS 竞争
       // 当请求达到一定数量时 避免CAS 频繁自旋 (竞争激烈时 失败导致不断自旋) 自动升级为重量级锁
       // 注意阻塞在这里的情况 是不消耗 hardTimeout 时间的
->>>>>>> 4de33f5d
       suspendResumeLock.acquire();
       final long startTime = currentTime();
 
       try {
          long timeout = hardTimeout;
          do {
-<<<<<<< HEAD
-            // 从 连接池中借用一个连接 (ConcurrentBag 就是"池"的本体)  当在规定的时间内还是没有获取到连接时 返回null
-=======
             // 在指定时间内获取 entry
             // 从bag 中选择一个entry 并且CAS 成功后返回
->>>>>>> 4de33f5d
             PoolEntry poolEntry = connectionBag.borrow(timeout, MILLISECONDS);
             if (poolEntry == null) {
                break; // We timed out... break and throw exception
             }
 
             final long now = currentTime();
-<<<<<<< HEAD
-            // 如果该entry 已经被驱逐  或者距离上次被访问的时间过长 或者连接已经失活
-            if (poolEntry.isMarkedEvicted() || (elapsedMillis(poolEntry.lastAccessed, now) > aliveBypassWindowMs && !isConnectionAlive(poolEntry.connection))) {
-               // 关闭连接
-=======
             // 如果获取的 对象被标记成 不可用或者该连接被判定为超过存活时间且失活
             if (poolEntry.isMarkedEvicted() || (elapsedMillis(poolEntry.lastAccessed, now) > aliveBypassWindowMs && !isConnectionAlive(poolEntry.connection))) {
                // 关闭连接 也就是 某个连接被标记成驱逐状态后 在获取时进行惰性关闭
->>>>>>> 4de33f5d
                closeConnection(poolEntry, poolEntry.isMarkedEvicted() ? EVICTED_CONNECTION_MESSAGE : DEAD_CONNECTION_MESSAGE);
-               // 剩余的超时时间
                timeout = hardTimeout - elapsedMillis(startTime);
             }
             else {
                // 正常情况 返回连接时 这里应该是要重写close 方法
                metricsTracker.recordBorrowStats(poolEntry, startTime);
-               // 创建一个代理连接
                return poolEntry.createProxyConnection(leakTaskFactory.schedule(poolEntry), now);
             }
          } while (timeout > 0L);
@@ -317,7 +240,6 @@
     * Shutdown the pool, closing all idle connections and aborting or closing
     * active connections.
     *
-    * 终止连接池
     * @throws InterruptedException thrown if the thread is interrupted during shutdown
     */
    public synchronized void shutdown() throws InterruptedException
@@ -331,22 +253,18 @@
 
          logPoolState("Before shutdown ");
 
-         // 关闭家政任务
          if (houseKeeperTask != null) {
             houseKeeperTask.cancel(false);
             houseKeeperTask = null;
          }
 
-         // 软驱逐连接
          softEvictConnections();
 
          addConnectionExecutor.shutdown();
          addConnectionExecutor.awaitTermination(getLoginTimeout(), SECONDS);
 
-         // 销毁家政服务连接池
          destroyHouseKeepingExecutorService();
 
-         // 关闭并发包
          connectionBag.close();
 
          final ExecutorService assassinExecutor = createThreadPoolExecutor(config.getMaximumPoolSize(), poolName + " connection assassinator",
@@ -354,9 +272,7 @@
          try {
             final long start = currentTime();
             do {
-               // 使用 jdbcApi (abort) 去关闭连接 同时从 ConcurrentBag 中移除连接
                abortActiveConnections(assassinExecutor);
-               // 软驱逐连接
                softEvictConnections();
             } while (getTotalConnections() > 0 && elapsedMillis(start) < SECONDS.toMillis(10));
          }
@@ -378,17 +294,15 @@
 
    /**
     * Evict a Connection from the pool.
-    * 驱逐连接 不同于 softEvictConnection
+    *
     * @param connection the Connection to evict (actually a {@link ProxyConnection})
     */
    public void evictConnection(Connection connection)
    {
       ProxyConnection proxyConnection = (ProxyConnection) connection;
-      // 关闭该连接的 泄露任务
       proxyConnection.cancelLeakTask();
 
       try {
-         // 啥意思???
          softEvictConnection(proxyConnection.getPoolEntry(), "(connection evicted by user)", !connection.isClosed() /* owner */);
       }
       catch (SQLException e) {
@@ -448,20 +362,14 @@
    // ***********************************************************************
 
    /**
-<<<<<<< HEAD
-    * 当监听到 并发包中有新的等待者
-=======
     * 这个回调的含义是 每当有线程在等待连接时 就会添加对应数据的 创建entry 任务到队列中
     * 实际上跟当前等待数量无关 最多只会添加一个任务 所以 bag 中针对 waiting 没有做同步处理
->>>>>>> 4de33f5d
     * {@inheritDoc}
     */
    @Override
    public void addBagItem(final int waiting)
    {
-      // addConnectionQueue 本身只是一个 视图对象
       final boolean shouldAdd = waiting - addConnectionQueue.size() >= 0; // Yes, >= is intentional.
-      // 代表需要添加新任务
       if (shouldAdd) {
          addConnectionExecutor.submit(poolEntryCreator);
       }
@@ -471,21 +379,21 @@
    //                        HikariPoolMBean methods
    // ***********************************************************************
 
-   /** {@inheritDoc} 活跃连接也就是使用中的连接数 */
+   /** {@inheritDoc} */
    @Override
    public int getActiveConnections()
    {
       return connectionBag.getCount(STATE_IN_USE);
    }
 
-   /** {@inheritDoc} 未使用的连接数 */
+   /** {@inheritDoc} */
    @Override
    public int getIdleConnections()
    {
       return connectionBag.getCount(STATE_NOT_IN_USE);
    }
 
-   /** {@inheritDoc} 获取总连接数 */
+   /** {@inheritDoc} */
    @Override
    public int getTotalConnections()
    {
@@ -499,32 +407,27 @@
       return connectionBag.getWaitingThreadCount();
    }
 
-   /**
-    * 软驱逐连接
-    * {@inheritDoc}
-    */
+   /** {@inheritDoc} */
    @Override
    public void softEvictConnections()
    {
       connectionBag.values().forEach(poolEntry -> softEvictConnection(poolEntry, "(connection evicted)", false /* not owner */));
    }
 
-   /** {@inheritDoc} 悬停整个 pool */
+   /** {@inheritDoc} */
    @Override
    public synchronized void suspendPool()
    {
-      // 代表不支持悬停
       if (suspendResumeLock == SuspendResumeLock.FAUX_LOCK) {
          throw new IllegalStateException(poolName + " - is not suspendable");
       }
-      // 确保当前状态为 非悬停 之后修改状态
       else if (poolState != POOL_SUSPENDED) {
          suspendResumeLock.suspend();
          poolState = POOL_SUSPENDED;
       }
    }
 
-   /** {@inheritDoc} 从悬停状态复原 */
+   /** {@inheritDoc} */
    @Override
    public synchronized void resumePool()
    {
@@ -555,7 +458,7 @@
 
    /**
     * Recycle PoolEntry (add back to the pool)
-    * 将entry 对象归还到 pool中
+    *
     * @param poolEntry the PoolEntry to recycle
     */
    @Override
@@ -568,18 +471,6 @@
 
    /**
     * Permanently close the real (underlying) connection (eat any exception).
-<<<<<<< HEAD
-    *
-    * 关闭本entry 对应的连接对象
-    * @param poolEntry poolEntry having the connection to close
-    * @param closureReason reason to close
-    */
-   void closeConnection(final PoolEntry poolEntry, final String closureReason)
-   {
-      // 从 bag 中移除 entry
-      if (connectionBag.remove(poolEntry)) {
-         // 返回 CloseConnection
-=======
     * 关闭某条连接
     * @param poolEntry poolEntry having the connection to close  传入指定的 连接包装对象
     * @param closureReason reason to close   本次关闭的原因
@@ -589,15 +480,10 @@
       // 从连接池中 移除本连接  如果返回false 代表被其他线程先移除了 不过组合上CAS 的逻辑 不会出现这种情况
       if (connectionBag.remove(poolEntry)) {
          // entry 的关闭就是将内部的引用置空  同时返回真正需要关闭的conn 对象 因为pool 直接面对的是entry 所以这里在pool层面已经完成关闭了
->>>>>>> 4de33f5d
          final Connection connection = poolEntry.close();
          // 为了提升性能将耗时操作(真正关闭连接)设置到线程池中
          closeConnectionExecutor.execute(() -> {
-<<<<<<< HEAD
-            // 在后台任务中关闭连接
-=======
             // 静默关闭连接 就是关闭连接 且 捕获异常
->>>>>>> 4de33f5d
             quietlyCloseConnection(connection, closureReason);
             // 如果当前线程池 处在正常运行状态 那么当发现某条连接被关闭时 会自发的去补充连接 满足 最小空闲连接数这个限制
             if (poolState == POOL_NORMAL) {
@@ -628,29 +514,18 @@
          // 创建一个连接对象 并包装成 entry
          final PoolEntry poolEntry = newPoolEntry();
 
-<<<<<<< HEAD
-         // 获取最大生存时长
-=======
          // 如果最大存活时间 == 0 那么不会设置默认值 如果设置了 且小于30 会提升到 30
->>>>>>> 4de33f5d
          final long maxLifetime = config.getMaxLifetime();
          if (maxLifetime > 0) {
             // variance up to 2.5% of the maxlifetime
             final long variance = maxLifetime > 10_000 ? ThreadLocalRandom.current().nextLong( maxLifetime / 40 ) : 0;
-            // 减少2.5%
             final long lifetime = maxLifetime - variance;
             // 这里为 生成的连接对象设置了一个 定时器  触发时间为 97.5%的 最大存活时间 也就是一个连接生成后 在 快要过期的时候会触发该方法
             poolEntry.setFutureEol(houseKeepingExecutorService.schedule(
                () -> {
-<<<<<<< HEAD
-                  // 如果是 软驱逐连接
-                  if (softEvictConnection(poolEntry, "(connection has passed maxLifetime)", false /* not owner */)) {
-                     // 代表当前有多少 等待连接的对象
-=======
                   // 这里相当于时关闭这个连接
                   if (softEvictConnection(poolEntry, "(connection has passed maxLifetime)", false /* not owner */)) {
                      // 当某个连接被关闭时 根据当前是否有等待对象 添加 任务 任务可以随意添加只是一个触发机制 实际上能否真正添加entry 还是根据 当前是否有等待数量
->>>>>>> 4de33f5d
                      addBagItem(connectionBag.getWaitingThreadCount());
                   }
                },
@@ -659,11 +534,7 @@
 
          return poolEntry;
       }
-<<<<<<< HEAD
-      // 如果连接失败 记录异常
-=======
       // 如果在初始化时 遇到错误则会设置到  lastConnectionFailure 中
->>>>>>> 4de33f5d
       catch (ConnectionSetupException e) {
          if (poolState == POOL_NORMAL) { // we check POOL_NORMAL to avoid a flood of messages if shutdown() is running concurrently
             logger.error("{} - Error thrown while acquiring connection from data source", poolName, e.getCause());
@@ -693,21 +564,12 @@
     */
    private synchronized void fillPool()
    {
-<<<<<<< HEAD
-      // 代表需要用新的连接去填充池
-=======
       // 获取最少的需要增加的数量   addConnectionQueue 是 真正添加任务队列的视图对象 实际上他们内部指向同一队列
       // 这里减去size 只能理解为 size 的任务是未处理的 增加连接的任务 所以差值是本次要增加的任务数量
->>>>>>> 4de33f5d
       final int connectionsToAdd = Math.min(config.getMaximumPoolSize() - getTotalConnections(), config.getMinimumIdle() - getIdleConnections())
                                    - addConnectionQueue.size();
-      // 交由专门添加连接的线程池执行
       for (int i = 0; i < connectionsToAdd; i++) {
-<<<<<<< HEAD
-         // 最后一个 要用特殊的任务去执行(postFillPoolEntryCreator)
-=======
          // 最后一个 增加任务会携带 日志信息
->>>>>>> 4de33f5d
          addConnectionExecutor.submit((i < connectionsToAdd - 1) ? poolEntryCreator : postFillPoolEntryCreator);
       }
    }
@@ -715,23 +577,19 @@
    /**
     * Attempt to abort or close active connections.
     *
-    * 使用传入的线程池 关闭活跃连接
     * @param assassinExecutor the ExecutorService to pass to Connection.abort()
     */
    private void abortActiveConnections(final ExecutorService assassinExecutor)
    {
-      // 找到所有使用中的 poolEntry 对象 并挨个关闭
       for (PoolEntry poolEntry : connectionBag.values(STATE_IN_USE)) {
          Connection connection = poolEntry.close();
          try {
-            // jdbcApi
             connection.abort(assassinExecutor);
          }
          catch (Throwable e) {
             quietlyCloseConnection(connection, "(connection aborted during shutdown)");
          }
          finally {
-            // 从并发包中移除 对象
             connectionBag.remove(poolEntry);
          }
       }
@@ -739,18 +597,13 @@
 
    /**
     * If initializationFailFast is configured, check that we have DB connectivity.
-<<<<<<< HEAD
-    * 判断是否配置了快速失败
-=======
     *
     * 检测快速失败
->>>>>>> 4de33f5d
     * @throws PoolInitializationException if fails to create or validate connection
     * @see HikariConfig#setInitializationFailTimeout(long)
     */
    private void checkFailFast()
    {
-      // 获取初始超时时间
       final long initializationTimeout = config.getInitializationFailTimeout();
       if (initializationTimeout < 0) {
          return;
@@ -758,11 +611,7 @@
 
       final long startTime = currentTime();
       do {
-<<<<<<< HEAD
-         // 创建一个poolEntry 并添加到 并发包中
-=======
          // 创建一条连接 (每个Connection 对应一个 poolEntry)
->>>>>>> 4de33f5d
          final PoolEntry poolEntry = createPoolEntry();
          if (poolEntry != null) {
             if (config.getMinimumIdle() > 0) {
@@ -770,23 +619,17 @@
                logger.debug("{} - Added connection {}", poolName, poolEntry.connection);
             }
             else {
-               // 如果不允许有空闲连接 就进行关闭
                quietlyCloseConnection(poolEntry.close(), "(initialization check complete and minimumIdle is zero)");
             }
 
             return;
          }
 
-<<<<<<< HEAD
-         // 在 创建poolEntry 的过程中如果产生了异常会被保存到这个容器中
-=======
          // 连接失败的场景
->>>>>>> 4de33f5d
          if (getLastConnectionFailure() instanceof ConnectionSetupException) {
             throwPoolInitializationException(getLastConnectionFailure().getCause());
          }
 
-         // 沉睡指定时间
          quietlySleep(SECONDS.toMillis(1));
       } while (elapsedMillis(startTime) < initializationTimeout);
 
@@ -799,17 +642,13 @@
    /**
     * Log the Throwable that caused pool initialization to fail, and then throw a PoolInitializationException with
     * that cause attached.
-    * 当初始化时失败 抛出异常
+    *
     * @param t the Throwable that caused the pool to fail to initialize (possibly null)
     */
    private void throwPoolInitializationException(Throwable t)
    {
       logger.error("{} - Exception during pool initialization.", poolName, t);
-<<<<<<< HEAD
-      // 销毁家政线程池
-=======
       // 当初始化时 会创建家政线程池 所以初始化遇到异常时 要关闭线程池
->>>>>>> 4de33f5d
       destroyHouseKeepingExecutorService();
       throw new PoolInitializationException(t);
    }
@@ -821,13 +660,9 @@
     * If the caller is the owner, or if the Connection is idle (i.e. can be "reserved" in the {@link ConcurrentBag}),
     * then we can close the connection immediately.  Otherwise, we leave it "marked" for eviction so that it is evicted
     * the next time someone tries to acquire it from the pool.
-<<<<<<< HEAD
-    * 软驱逐给定的 entry 对象
-=======
     *
     * 如果 当前线程是该连接的持有者 那么可以立即关闭连接 否则 设置一个标志 当其他线程尝试获取该连接时 进行延迟关闭
     * 如果一个连接被设置了最大超时时间   在时间快到时 会触发该方法 对连接进行驱逐 也就是关闭吧
->>>>>>> 4de33f5d
     * @param poolEntry the PoolEntry (/Connection) to "soft" evict from the pool
     * @param reason the reason that the connection is being evicted
     * @param owner true if the caller is the owner of the connection, false otherwise
@@ -836,16 +671,10 @@
     */
    private boolean softEvictConnection(final PoolEntry poolEntry, final String reason, final boolean owner)
    {
-<<<<<<< HEAD
-      // 标记成驱逐状态
-      poolEntry.markEvicted();
-      // 如果是所有者 或者 CAS 成保留状态成功  关闭本连接
-=======
       // 首先将对象标记成 待驱逐
       poolEntry.markEvicted();
       // 如果当前线程是该连接的持有者 (比如定时任务这种后台线程不会是连接的持有者  所以只是设置一个标识) 如果CAS 成功也会关闭该连接 变相理解为该线程占用了这个连接 所以有该连接的
       // 持有权
->>>>>>> 4de33f5d
       if (owner || connectionBag.reserve(poolEntry)) {
          closeConnection(poolEntry, reason);
          return true;
@@ -859,20 +688,14 @@
     * to be used in the {@link HikariConfig}, then we use that.  If no Executor was specified (typical), then create
     * an Executor and configure it.
     *
-    * 初始化 家务线程池 应该就是做一些基本工作
     * @return either the user specified {@link ScheduledExecutorService}, or the one we created
     */
    private ScheduledExecutorService initializeHouseKeepingExecutorService()
    {
-      // 如果没有从配置中找到定时器 则自定义一个
       if (config.getScheduledExecutor() == null) {
-         final ThreadFactory threadFactory = Optional.ofNullable(config.getThreadFactory())
-            .orElseGet(() -> new DefaultThreadFactory(poolName + " housekeeper", true));
-         // 采用丢弃策略
+         final ThreadFactory threadFactory = Optional.ofNullable(config.getThreadFactory()).orElseGet(() -> new DefaultThreadFactory(poolName + " housekeeper", true));
          final ScheduledThreadPoolExecutor executor = new ScheduledThreadPoolExecutor(1, threadFactory, new ThreadPoolExecutor.DiscardPolicy());
-         // 代表shutdown 以后就不再执行任务
          executor.setExecuteExistingDelayedTasksAfterShutdownPolicy(false);
-         // 代表被remove 的任务将自动关闭
          executor.setRemoveOnCancelPolicy(true);
          return executor;
       }
@@ -883,7 +706,6 @@
 
    /**
     * Destroy (/shutdown) the Housekeeping service Executor, if it was the one that we created.
-    * 如果conf中有定时器 不进行终止吗???
     */
    private void destroyHouseKeepingExecutorService()
    {
@@ -926,7 +748,6 @@
     *
     * As a side-effect, log the timeout failure at DEBUG, and record the timeout failure in the metrics tracker.
     *
-    * 创建一个超时异常
     * @param startTime the start time (timestamp) of the acquisition attempt
     * @return a SQLException to be thrown from {@link #getConnection()}
     */
@@ -936,14 +757,11 @@
       metricsTracker.recordConnectionTimeout();
 
       String sqlState = null;
-      // 获取最后一次 连接失败的异常
       final Throwable originalException = getLastConnectionFailure();
       if (originalException instanceof SQLException) {
          sqlState = ((SQLException) originalException).getSQLState();
       }
-      // 通过被包装的sqlState 生成新的异常 并包裹原来的异常
-      final SQLException connectionException =
-         new SQLTransientConnectionException(poolName + " - Connection is not available, request timed out after " + elapsedMillis(startTime) + "ms.", sqlState, originalException);
+      final SQLException connectionException = new SQLTransientConnectionException(poolName + " - Connection is not available, request timed out after " + elapsedMillis(startTime) + "ms.", sqlState, originalException);
       if (originalException instanceof SQLException) {
          connectionException.setNextException((SQLException) originalException);
       }
@@ -958,11 +776,7 @@
 
    /**
     * Creating and adding poolEntries (connections) to the pool.
-<<<<<<< HEAD
-    * 为 连接池创建 poolEntries 的回调
-=======
     * 该任务对应 往pool中插入新的entry
->>>>>>> 4de33f5d
     */
    private final class PoolEntryCreator implements Callable<Boolean>
    {
@@ -984,15 +798,9 @@
       public Boolean call()
       {
          long sleepBackoff = 250L;
-<<<<<<< HEAD
-         // 每当pool处在正常工作状态 且 判断应该生成新的连接
-         while (poolState == POOL_NORMAL && shouldCreateAnotherConnection()) {
-            // 创建一个 poolEntry 同时内部包含一条新连接
-=======
          // 当没有满足足够的连接时 会添加一个 创建connection任务 但是 实际上是否要添加连接取决于当前是否有等待连接的对象等..
          while (poolState == POOL_NORMAL && shouldCreateAnotherConnection()) {
             // 创建conn 并包裹成entry 对象
->>>>>>> 4de33f5d
             final PoolEntry poolEntry = createPoolEntry();
             if (poolEntry != null) {
                // 添加到连接池中
@@ -1018,14 +826,6 @@
       /**
        * We only create connections if we need another idle connection or have threads still waiting
        * for a new connection.  Otherwise we bail out of the request to create.
-<<<<<<< HEAD
-       *
-       * 判断是否应该创建新的连接
-       * @return true if we should create a connection, false if the need has disappeared
-       */
-      private synchronized boolean shouldCreateAnotherConnection() {
-         // 获取总的连接数 也就是 ConcurrentBag.size  且 （当前有等待者 或者小于最小空闲连接数）
-=======
        * 是否应该添加连接
        * @return true if we should create a connection, false if the need has disappeared
        */
@@ -1033,7 +833,6 @@
          // getTotalConnections() < config.getMaximumPoolSize() || getIdleConnections() < config.getMinimumIdle() 就是对应添加任务的条件
          // 那么这里还增加一个 connectionBag.getWaitingThreadCount() > 0    idleConnection 就是 coreSize   total 就是 max 也就是连接池 要保证最小连接数
          // 而当缺少连接时 在没有达到最大连接限制 时 还是可以增加新连接  跟线程池一个概念模型
->>>>>>> 4de33f5d
          return getTotalConnections() < config.getMaximumPoolSize() &&
             (connectionBag.getWaitingThreadCount() > 0 || getIdleConnections() < config.getMinimumIdle());
       }
@@ -1041,15 +840,10 @@
 
    /**
     * The house keeping task to retire and maintain minimum idle connections.
-<<<<<<< HEAD
-    * 维持最少数的空闲连接
-=======
     * 定时执行家政任务  用于维护最小连接数·
->>>>>>> 4de33f5d
     */
    private final class HouseKeeper implements Runnable
    {
-      // 初始化时  上次时间就是 上个家政周期
       private volatile long previous = plusMillis(currentTime(), -housekeepingPeriodMs);
 
       @Override
@@ -1059,25 +853,18 @@
             // refresh values in case they changed via MBean 重新 获取属性 因为 MBean 的特性 可能已经更新过属性
             connectionTimeout = config.getConnectionTimeout();
             validationTimeout = config.getValidationTimeout();
-            // 定期更新 检测阈值 因为 conf 实现了 MBean接口 可以动态更新属性
             leakTaskFactory.updateLeakDetectionThreshold(config.getLeakDetectionThreshold());
-            // 更新 catalog
             catalog = (config.getCatalog() != null && !config.getCatalog().equals(catalog)) ? config.getCatalog() : catalog;
 
             final long idleTimeout = config.getIdleTimeout();
             final long now = currentTime();
 
             // Detect retrograde time, allowing +128ms as per NTP spec.
-            // 这个时间限定好像是遵循某种规范
             if (plusMillis(now, 128) < plusMillis(previous, housekeepingPeriodMs)) {
                logger.warn("{} - Retrograde clock change detected (housekeeper delta={}), soft-evicting connections from pool.",
                            poolName, elapsedDisplayString(previous, now));
                previous = now;
-<<<<<<< HEAD
-               // 软驱逐
-=======
                // 这里应该是发生异常情况 关闭连接池中所有连接
->>>>>>> 4de33f5d
                softEvictConnections();
                return;
             }
